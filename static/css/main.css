--- conflicted
+++ resolved
@@ -317,56 +317,11 @@
 }
 
 .food-ingredient svg {
-<<<<<<< HEAD
-  position: absolute;
-  top: 27px;
-  left: 21px;
-}
-
-.food p,
-.ingredient p {
-  position: absolute;
-  right: 19px;
-  bottom: 29px;
-  color: #545454;
-  font-size: 20px;
-  font-weight: 600;
-}
-
-/* 앱 자체 하단바 */
-.bottom-nav {
-  position: fixed;
-  bottom: 0;
-  z-index: 300;
-  display: flex;
-  justify-content: space-around;
-  align-items: center;
-  gap: 20px;
-  width: 393px;
-  height: 65px;
-  background: #f5f5f5;
-  border-top: 1px solid #d9d9d9;
-  box-sizing: border-box;
-  overflow-y: auto;
-}
-
-.bottom-nav-item {
-  display: flex;
-  flex-direction: column;
-  align-items: center;
-}
-
-.bottom-nav-item img {
-  width: 24px;
-  height: auto;
-  color: black;
-}
-
-.bottom-nav-item-title {
-  font-size: 12px;
-  font-weight: 600;
-  color: #a5a5a5;
-}
+    position: absolute;
+    top: 27px;
+    left: 21px;
+}
+
 
 .modal {
     position: absolute;
@@ -427,62 +382,4 @@
     font-size: 20px;
     font-weight: 600;
     line-height: normal;
-    }
-=======
-    position: absolute;
-    top: 27px;
-    left: 21px;
-}
-
-
-
-
-/* 하단 탭 */
-#bottomTab {
-    position: absolute ;
-    bottom: 0;
-    left: 0;
-    width: 100%;
-    height: 65px;
-    padding: 12px 60px;
-    border-top: 1px solid #EBE9E9;
-    background: #F5F5F5;
-    display: flex;
-    align-items: center;
-    justify-content: center;
-    z-index: 1000;
-    gap: 68px;
-}
-#bottomTab p{
-    text-align: center;
-    font-size: 12px;
-    font-weight: 600;
-    line-height: normal;
-}
-
-.homeTab, .myTab, .pointTab{
-    display: flex;
-    align-items: center;
-    flex-direction: column;
-    gap: 4px;
-}
-.myTab p, .pointTab p {
-    color: #A5A5A5; 
-}
-.homeTab p {
-    color: #000;
-}
-
-
-
-.myTab a svg path, .pointTab a svg path{
-    stroke: #A5A5A5; /* 기본 아이콘 색상 */
-    transition: stroke 0.3s;
-}
-
-.homeTab a svg path {
-    stroke: #000000;
-}
-
-
->>>>>>> 958c49e1
+    }