--- conflicted
+++ resolved
@@ -24,9 +24,5 @@
     path('', include('food.urls')),
     path('accounts/', include('accounts.urls')),
     path('market/',include('market.urls')),
-<<<<<<< HEAD
-        path('point/',include('point.urls')),
-=======
     path('point/', include('point.urls')),
->>>>>>> ef9268d2
 ] + static(settings.MEDIA_URL, document_root=settings.MEDIA_ROOT)