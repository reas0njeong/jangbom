--- conflicted
+++ resolved
@@ -1,56 +1,3 @@
-<<<<<<< HEAD
-<a href="javascript:history.back()">◁</a>
-<a href="{% url 'food:cart_view' %}">🧺
-        {% if cart_items_count == 0 %}
-        {% else %}
-            {{ cart_items_count }}
-        {% endif %}
-    </a>
-    <a href="{% url 'point:barcode' %}">바코드</a>
-    {{ total_point }}P
-
-<h2>{{ district|default:"전체" }} 포인트 랭킹</h2>
-
-<!-- 이번주 기준인지, 누적인지 기준을 몰라 2개 다 넣었습니다 -->
-<div>
-    <div>
-        이번주 장보미 수<br>
-        <strong>{{ weekly_stats.shopper_count }}명</strong>
-    </div>
-    <div>
-        이번 주 장봄 포인트<br>
-        <strong>{{ weekly_stats.total_points }} P</strong>
-    </div>
-
-    <div>
-        누적 장보미 수<br>
-        <strong>{{ total_stats.shopper_count }}명</strong>
-    </div>
-    <div>
-        누적 장봄 포인트<br>
-        <strong>{{ total_stats.total_points }} P</strong>
-    </div>
-</div>
-
-<!-- 이번 주 TOP 30 -->
-<h3>이번주 TOP 30</h3>
-<ol>
-    {% for row in weekly_top30 %}
-        <li{% if row.user_id == request.user.id %} style="font-weight:bold"{% endif %}> <!-- 본인 랭킹 강조 부분  -->
-        {{ forloop.counter }}위 -
-        {{ row.user__addr_level3|default:"" }} {{ row.user__nickname }} ({{ row.points }}P)
-        </li>
-    {% empty %}
-        <li>이번 주 적립 내역이 없습니다.</li>
-    {% endfor %}
-</ol>
-
-<!-- 하단 링크 -->
-<div style="margin-top:20px;">
-    <a href="{% url 'food:main' %}">장 보러 가기</a><br>
-    <a href="{% url 'point:point_history' %}">내 포인트 적립 내역 확인하기</a>
-</div>
-=======
 {% load static %}
 <!DOCTYPE html>
 <html lang="en">
@@ -169,5 +116,4 @@
         </div>
     </div>
 </body>
-</html>
->>>>>>> 1ac8c1cf
+</html>