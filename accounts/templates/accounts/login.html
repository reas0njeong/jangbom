--- conflicted
+++ resolved
@@ -1,4 +1,3 @@
-<<<<<<< HEAD
 <!-- <h2>로그인</h2>
 <form method="post">
     {% csrf_token %}
@@ -23,80 +22,90 @@
 <a href="{% url 'accounts:signup' %}">회원가입</a>
 -->
 
-=======
->>>>>>> e266ce31
 {% load static %}
 <!DOCTYPE html>
 <html lang="ko">
-<head>
-  <meta charset="UTF-8" />
-  <meta name="viewport" content="width=device-width, initial-scale=1.0" />
-  <link rel="stylesheet" href="{% static 'css/login.css' %}">
-  <link rel="stylesheet" href="{% static 'style.css' %}">
-  <script src="{% static 'js/login.js' %}" defer></script>
-  <title>로그인</title>
-</head>
-<body>
-  <div class="container">
-    <div class="box">
-
-      <!-- 상단바 -->
-      <div class="status-bar">
-        <p>19:02</p>
-        <div class="status1">
-          <img class="status2" src="{% static 'img/reception.svg' %}" alt="reception" />
-          <img class="status2" src="{% static 'img/wifi.svg' %}" alt="wifi" />
-          <img class="status2" src="{% static 'img/battery.svg' %}" alt="battery" />
-        </div>
-      </div>
-
-      <main class="app-body">
-        <div class="titleBox">
-          <div class="title1">
-            <img id="mainTitle" src="{% static 'img/장봄_logo.svg' %}" alt="장봄" />
-          </div>
-          <div class="title2">
-            <p class="ment1">로그인하고 장 보러 가요!</p>
-            <p class="ment2">지금 시작해보세요!</p>
+  <head>
+    <meta charset="UTF-8" />
+    <meta name="viewport" content="width=device-width, initial-scale=1.0" />
+    <link rel="stylesheet" href="{% static 'css/login.css' %}" />
+    <link rel="stylesheet" href="{% static 'style.css' %}" />
+    <script src="{% static 'js/login.js' %}" defer></script>
+    <title>로그인</title>
+  </head>
+  <body>
+    <div class="container">
+      <div class="box">
+        <!-- 상단바 -->
+        <div class="status-bar">
+          <p>19:02</p>
+          <div class="status1">
+            <img
+              class="status2"
+              src="{% static 'img/reception.svg' %}"
+              alt="reception"
+            />
+            <img class="status2" src="{% static 'img/wifi.svg' %}" alt="wifi" />
+            <img
+              class="status2"
+              src="{% static 'img/battery.svg' %}"
+              alt="battery"
+            />
           </div>
         </div>
 
-        <form id="loginInput" method="post">
-          {% csrf_token %}
-
-<<<<<<< HEAD
-          <div class="idBox">
-            <p>아이디</p>
-            <div class="idInput">
-              <input type="text" id="id" name="username" placeholder="twodoor@email.com" />
-=======
-            <div class="idBox">
-                <p>아이디</p>
-                <div class="idInput">
-                    <input type="text" id="id" name="username" placeholder="2자 이상 입력해주세요">
-                </div>
->>>>>>> e266ce31
+        <main class="app-body">
+          <div class="titleBox">
+            <div class="title1">
+              <img
+                id="mainTitle"
+                src="{% static 'img/장봄_logo.svg' %}"
+                alt="장봄"
+              />
+            </div>
+            <div class="title2">
+              <p class="ment1">로그인하고 장 보러 가요!</p>
+              <p class="ment2">지금 시작해보세요!</p>
             </div>
           </div>
 
-          <div class="passwordBox">
-            <p>비밀번호</p>
-            <div class="passwordInput">
-              <input type="password" id="password" name="password" placeholder="8자 이상 입력해주세요" />
+          <form id="loginInput" method="post">
+            {% csrf_token %}
+
+            <div class="idBox">
+              <p>아이디</p>
+              <div class="idInput">
+                <input
+                  type="text"
+                  id="id"
+                  name="username"
+                  placeholder="twodoor@email.com"
+                />
+              </div>
             </div>
-          </div>
 
-          <div class="exBtn">
-            <a href="#">아이디 찾기</a>
-            <a href="#">비밀번호 찾기</a>
-            <a href="{% url 'accounts:signup' %}">회원가입</a>
-          </div>
+            <div class="passwordBox">
+              <p>비밀번호</p>
+              <div class="passwordInput">
+                <input
+                  type="password"
+                  id="password"
+                  name="password"
+                  placeholder="8자 이상 입력해주세요"
+                />
+              </div>
+            </div>
 
-          <button type="submit" class="cta-fixed"><p>로그인 하기</p></button>
-        </form>
-      </main>
+            <div class="exBtn">
+              <a href="#">아이디 찾기</a>
+              <a href="#">비밀번호 찾기</a>
+              <a href="{% url 'accounts:signup' %}">회원가입</a>
+            </div>
 
+            <button type="submit" class="cta-fixed"><p>로그인 하기</p></button>
+          </form>
+        </main>
+      </div>
     </div>
-  </div>
-</body>
+  </body>
 </html>