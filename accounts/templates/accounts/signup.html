{% load static %}
<!DOCTYPE html>
<html lang="ko">
<head>
  <meta charset="UTF-8" />
  <meta name="viewport" content="width=device-width, initial-scale=1.0" />
  <link rel="stylesheet" href="{% static 'css/signup-id.css' %}" />
  <link rel="stylesheet" href="{% static 'css/signup-password.css' %}" />
  <link rel="stylesheet" href="{% static 'css/signup-user.css' %}" />
  <link rel="stylesheet" href="{% static 'css/signup_shell.css' %}" />
  <link rel="stylesheet" href="{% static 'style.css' %}" />
  <script src="{% static 'js/signup.js' %}" defer></script>
  <title>회원가입</title>
</head>
<body>
  <div class="container">
    <div class="box">
      <!-- 상단 상태바 -->
      <div class="status-bar">
        <p>19:20</p>
        <div class="status1">
          <img class="status2" src="{% static 'img/reception.svg' %}" alt="reception" />
          <img class="status2" src="{% static 'img/wifi.svg' %}" alt="wifi" />
          <img class="status2" src="{% static 'img/battery.svg' %}" alt="battery" />
        </div>
      </div>

      <!-- 앱 상단바 -->
      <div class="app-top-bar">
        <a href="{% url 'accounts:login' %}" aria-label="뒤로가기" class="top-back">
          <img src="{% static 'img/chevron-left.svg' %}" alt="back" />
        </a>
        <div aria-hidden="true"></div>
      </div>

      <main class="app-body">
        <div class="mainBoard">
          <form method="post" action="{% url 'accounts:signup' %}">
            {% csrf_token %}

<<<<<<< HEAD
            <!-- Step 1 -->
            <div class="step active" id="step1">
              <div class="pageNum">1/3</div>
              <div class="text"><p>사용할 아이디를 <br>입력해 주세요</p></div>
              <div class="idBox">
                <p>아이디</p>
                <div class="idInput">
                  <input id="id" name="username" placeholder="twodoor@email.com" required />
=======
                <!-- Step 1: 아이디 -->
                <div class="step active" id="step1">
                    <div class="pageNum">1/3</div>
                    <div class="text"><p>사용할 아이디를 <br>입력해 주세요</p></div>
                    <div class="idBox">
                        <p>아이디</p>
                        <div class="idInput">
                            <input id="id" name="username" placeholder="2자 이상 입력해 주세요" required/>
                        </div>
                    </div>
                    <button type="button" onclick="goStep(2)"><p>다음</p></button>
>>>>>>> e266ce31
                </div>
              </div>
              <button type="button" onclick="goStep(2)" class="cta-fixed"><p>다음</p></button>
            </div>

            <!-- Step 2 -->
            <div class="step" id="step2">
              <div class="pageNum">2/3</div>
              <div class="text"><p>사용할 비밀번호를 <br>입력해 주세요</p></div>

              <div class="passwordBox">
                <p>비밀번호</p>
                <div class="passwordInput">
                  <input type="password" id="repassword" name="password2" placeholder="8자 이상 입력해 주세요" required />
                </div>
                <div class="exText">
                  <div class="lenText">
                    <img src="{% static 'img/check(gray).svg' %}" alt="">
                    <p>8-20자 이내</p>
                  </div>
                  <div class="specialText">
                    <img src="{% static 'img/check(gray).svg' %}" alt="">
                    <p>특수문자 포함</p>
                  </div>
                </div>
              </div>

              <div class="repasswordBox">
                <p>비밀번호 확인</p>
                <div class="repasswordInput">
                  <input type="password" id="password" name="password1" placeholder="8자 이상 입력해 주세요" required />
                </div>
                <div class="exText">
                  <div class="checkText">
                    <img src="{% static 'img/check(gray).svg' %}" alt="">
                    <p>비밀번호 일치</p>
                  </div>
                </div>
              </div>
              <button type="button" onclick="goStep(3)" class="cta-fixed"><p>다음</p></button>
            </div>

            <!-- Step 3 -->
            <div class="step" id="step3">
              <div class="pageNum">3/3</div>
              <div class="text"><p>사용하실 닉네임을 <br>입력해 주세요</p></div>
              <div class="userBox">
                <p>닉네임</p>
                <div class="userInput">
                  <input id="user" name="nickname" placeholder="2자 이상 입력해 주세요" required />
                </div>
              </div>
              <button type="submit" class="cta-fixed completeBtn"><p>완료</p></button>
            </div>

          </form>
        </div>
      </main>
    </div>
  </div>
</body>
</html><|MERGE_RESOLUTION|>--- conflicted
+++ resolved
@@ -1,124 +1,155 @@
 {% load static %}
 <!DOCTYPE html>
 <html lang="ko">
-<head>
-  <meta charset="UTF-8" />
-  <meta name="viewport" content="width=device-width, initial-scale=1.0" />
-  <link rel="stylesheet" href="{% static 'css/signup-id.css' %}" />
-  <link rel="stylesheet" href="{% static 'css/signup-password.css' %}" />
-  <link rel="stylesheet" href="{% static 'css/signup-user.css' %}" />
-  <link rel="stylesheet" href="{% static 'css/signup_shell.css' %}" />
-  <link rel="stylesheet" href="{% static 'style.css' %}" />
-  <script src="{% static 'js/signup.js' %}" defer></script>
-  <title>회원가입</title>
-</head>
-<body>
-  <div class="container">
-    <div class="box">
-      <!-- 상단 상태바 -->
-      <div class="status-bar">
-        <p>19:20</p>
-        <div class="status1">
-          <img class="status2" src="{% static 'img/reception.svg' %}" alt="reception" />
-          <img class="status2" src="{% static 'img/wifi.svg' %}" alt="wifi" />
-          <img class="status2" src="{% static 'img/battery.svg' %}" alt="battery" />
+  <head>
+    <meta charset="UTF-8" />
+    <meta name="viewport" content="width=device-width, initial-scale=1.0" />
+    <link rel="stylesheet" href="{% static 'css/signup-id.css' %}" />
+    <link rel="stylesheet" href="{% static 'css/signup-password.css' %}" />
+    <link rel="stylesheet" href="{% static 'css/signup-user.css' %}" />
+    <link rel="stylesheet" href="{% static 'css/signup_shell.css' %}" />
+    <link rel="stylesheet" href="{% static 'style.css' %}" />
+    <script src="{% static 'js/signup.js' %}" defer></script>
+    <title>회원가입</title>
+  </head>
+  <body>
+    <div class="container">
+      <div class="box">
+        <!-- 상단 상태바 -->
+        <div class="status-bar">
+          <p>19:20</p>
+          <div class="status1">
+            <img
+              class="status2"
+              src="{% static 'img/reception.svg' %}"
+              alt="reception"
+            />
+            <img class="status2" src="{% static 'img/wifi.svg' %}" alt="wifi" />
+            <img
+              class="status2"
+              src="{% static 'img/battery.svg' %}"
+              alt="battery"
+            />
+          </div>
         </div>
-      </div>
 
-      <!-- 앱 상단바 -->
-      <div class="app-top-bar">
-        <a href="{% url 'accounts:login' %}" aria-label="뒤로가기" class="top-back">
-          <img src="{% static 'img/chevron-left.svg' %}" alt="back" />
-        </a>
-        <div aria-hidden="true"></div>
-      </div>
+        <!-- 앱 상단바 -->
+        <div class="app-top-bar">
+          <a
+            href="{% url 'accounts:login' %}"
+            aria-label="뒤로가기"
+            class="top-back"
+          >
+            <img src="{% static 'img/chevron-left.svg' %}" alt="back" />
+          </a>
+          <div aria-hidden="true"></div>
+        </div>
 
-      <main class="app-body">
-        <div class="mainBoard">
-          <form method="post" action="{% url 'accounts:signup' %}">
-            {% csrf_token %}
+        <main class="app-body">
+          <div class="mainBoard">
+            <form method="post" action="{% url 'accounts:signup' %}">
+              {% csrf_token %}
 
-<<<<<<< HEAD
-            <!-- Step 1 -->
-            <div class="step active" id="step1">
-              <div class="pageNum">1/3</div>
-              <div class="text"><p>사용할 아이디를 <br>입력해 주세요</p></div>
-              <div class="idBox">
-                <p>아이디</p>
-                <div class="idInput">
-                  <input id="id" name="username" placeholder="twodoor@email.com" required />
-=======
-                <!-- Step 1: 아이디 -->
-                <div class="step active" id="step1">
-                    <div class="pageNum">1/3</div>
-                    <div class="text"><p>사용할 아이디를 <br>입력해 주세요</p></div>
-                    <div class="idBox">
-                        <p>아이디</p>
-                        <div class="idInput">
-                            <input id="id" name="username" placeholder="2자 이상 입력해 주세요" required/>
-                        </div>
-                    </div>
-                    <button type="button" onclick="goStep(2)"><p>다음</p></button>
->>>>>>> e266ce31
+              <!-- Step 1 -->
+              <div class="step active" id="step1">
+                <div class="pageNum">1/3</div>
+                <div class="text">
+                  <p>사용할 아이디를 <br />입력해 주세요</p>
                 </div>
-              </div>
-              <button type="button" onclick="goStep(2)" class="cta-fixed"><p>다음</p></button>
-            </div>
-
-            <!-- Step 2 -->
-            <div class="step" id="step2">
-              <div class="pageNum">2/3</div>
-              <div class="text"><p>사용할 비밀번호를 <br>입력해 주세요</p></div>
-
-              <div class="passwordBox">
-                <p>비밀번호</p>
-                <div class="passwordInput">
-                  <input type="password" id="repassword" name="password2" placeholder="8자 이상 입력해 주세요" required />
-                </div>
-                <div class="exText">
-                  <div class="lenText">
-                    <img src="{% static 'img/check(gray).svg' %}" alt="">
-                    <p>8-20자 이내</p>
-                  </div>
-                  <div class="specialText">
-                    <img src="{% static 'img/check(gray).svg' %}" alt="">
-                    <p>특수문자 포함</p>
+                <div class="idBox">
+                  <p>아이디</p>
+                  <div class="idInput">
+                    <input
+                      id="id"
+                      name="username"
+                      placeholder="twodoor@email.com"
+                      required
+                    />
                   </div>
                 </div>
+                <button type="button" onclick="goStep(2)" class="cta-fixed">
+                  <p>다음</p>
+                </button>
               </div>
 
-              <div class="repasswordBox">
-                <p>비밀번호 확인</p>
-                <div class="repasswordInput">
-                  <input type="password" id="password" name="password1" placeholder="8자 이상 입력해 주세요" required />
+              <!-- Step 2 -->
+              <div class="step" id="step2">
+                <div class="pageNum">2/3</div>
+                <div class="text">
+                  <p>사용할 비밀번호를 <br />입력해 주세요</p>
                 </div>
-                <div class="exText">
-                  <div class="checkText">
-                    <img src="{% static 'img/check(gray).svg' %}" alt="">
-                    <p>비밀번호 일치</p>
+
+                <div class="passwordBox">
+                  <p>비밀번호</p>
+                  <div class="passwordInput">
+                    <input
+                      type="password"
+                      id="repassword"
+                      name="password2"
+                      placeholder="8자 이상 입력해 주세요"
+                      required
+                    />
+                  </div>
+                  <div class="exText">
+                    <div class="lenText">
+                      <img src="{% static 'img/check(gray).svg' %}" alt="" />
+                      <p>8-20자 이내</p>
+                    </div>
+                    <div class="specialText">
+                      <img src="{% static 'img/check(gray).svg' %}" alt="" />
+                      <p>특수문자 포함</p>
+                    </div>
                   </div>
                 </div>
+
+                <div class="repasswordBox">
+                  <p>비밀번호 확인</p>
+                  <div class="repasswordInput">
+                    <input
+                      type="password"
+                      id="password"
+                      name="password1"
+                      placeholder="8자 이상 입력해 주세요"
+                      required
+                    />
+                  </div>
+                  <div class="exText">
+                    <div class="checkText">
+                      <img src="{% static 'img/check(gray).svg' %}" alt="" />
+                      <p>비밀번호 일치</p>
+                    </div>
+                  </div>
+                </div>
+                <button type="button" onclick="goStep(3)" class="cta-fixed">
+                  <p>다음</p>
+                </button>
               </div>
-              <button type="button" onclick="goStep(3)" class="cta-fixed"><p>다음</p></button>
-            </div>
 
-            <!-- Step 3 -->
-            <div class="step" id="step3">
-              <div class="pageNum">3/3</div>
-              <div class="text"><p>사용하실 닉네임을 <br>입력해 주세요</p></div>
-              <div class="userBox">
-                <p>닉네임</p>
-                <div class="userInput">
-                  <input id="user" name="nickname" placeholder="2자 이상 입력해 주세요" required />
+              <!-- Step 3 -->
+              <div class="step" id="step3">
+                <div class="pageNum">3/3</div>
+                <div class="text">
+                  <p>사용하실 닉네임을 <br />입력해 주세요</p>
                 </div>
+                <div class="userBox">
+                  <p>닉네임</p>
+                  <div class="userInput">
+                    <input
+                      id="user"
+                      name="nickname"
+                      placeholder="2자 이상 입력해 주세요"
+                      required
+                    />
+                  </div>
+                </div>
+                <button type="submit" class="cta-fixed completeBtn">
+                  <p>완료</p>
+                </button>
               </div>
-              <button type="submit" class="cta-fixed completeBtn"><p>완료</p></button>
-            </div>
-
-          </form>
-        </div>
-      </main>
+            </form>
+          </div>
+        </main>
+      </div>
     </div>
-  </div>
-</body>
+  </body>
 </html>