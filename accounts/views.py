from django.shortcuts import render, redirect, get_object_or_404
from django.contrib.auth import login, authenticate, logout
from .forms import CustomUserCreationForm, CustomLoginForm
from django.db.models import Count, Sum, F, Window
from django.db.models.functions import Rank
from market.models import *
from food.models import *
from django.contrib.auth.decorators import login_required

# Create your views here.
def signup_view(request):
    if request.method == 'POST':
        form = CustomUserCreationForm(request.POST)
        if form.is_valid():
            user = form.save()
            login(request, user)
            return redirect('food:main')  # 로그인 후 이동할 페이지
    else:
        form = CustomUserCreationForm()
    return render(request, 'accounts/signup.html', {'form': form})


def login_view(request):
    if request.method == 'POST':
        form = CustomLoginForm(request, data=request.POST)
        if form.is_valid():
            user = form.get_user()
            login(request, user)
            return redirect('food:main')
    else:
        form = CustomLoginForm()
    return render(request, 'accounts/login.html', {'form': form})


def logout_view(request):
    logout(request)
    return redirect('food:main')

@login_required
def activity_log_view(request):
    user = request.user
<<<<<<< HEAD
    logs = ActivityLog.objects.filter(user=user, shopping_list__is_done=True).select_related('shopping_list__market').order_by('-visited_at')
=======
    logs = ActivityLog.objects.filter(user=user).select_related('shopping_list__market').order_by('-visited_at')
>>>>>>> ef9268d2

    # 누적 거리 계산 (거리 = point / 100)
    total_points = logs.aggregate(total=Sum('point_earned'))['total'] or 0
    total_distance_km = total_points / 100

    # 누적 통계
    total_logs = logs.count()
    market_visits = logs.filter(shopping_list__market__market_type='전통시장').count()
    total_steps = int(total_distance_km * 1300)  # 평균 1km당 1300걸음
    co2_saved_kg = round(total_distance_km * 0.232, 2)  # kg 단위

    # 로그별 상세정보
    log_data = []
    for log in logs:
        shopping_list = log.shopping_list
        ingredients = ShoppingListIngredient.objects.filter(
            shopping_list=shopping_list
        ).select_related('ingredient')

        log_data.append({
            'visited_at': log.visited_at,
            'point_earned': log.point_earned,
            'market_name': shopping_list.market.name if shopping_list.market else '미지정 마트',
            'ingredients': [i.ingredient.name for i in ingredients],
            'shopping_list_id': shopping_list.id,
        })
    
    # 사용자별 누적 포인트 랭킹 계산
    ranking_qs = (
        ActivityLog.objects.values('user')  # 각 유저별
        .annotate(total_points=Sum('point_earned'))  # 누적 포인트
        .order_by('-total_points')  # 내림차순
    )

    # 현재 유저 랭킹 찾기
    user_rank = None
    for idx, entry in enumerate(ranking_qs, start=1):
        if entry['user'] == user.id:
            user_rank = idx
            break

    return render(request, 'accounts/activity_log.html', {
        'log_data': log_data,
        'total_logs': total_logs,
        'market_visits': market_visits,
        'total_steps': total_steps,
        'co2_saved_kg': co2_saved_kg,
        'user_rank': user_rank,
    })

@login_required
def activity_detail_view(request, shopping_list_id):
    shopping_list = get_object_or_404(
        ShoppingList.objects.select_related('market'),
        id=shopping_list_id,
        user=request.user
    )

    ingredients = ShoppingListIngredient.objects.filter(
        shopping_list=shopping_list
    ).select_related('ingredient')

    # 연결된 ActivityLog에서 포인트 가져오기
    log = ActivityLog.objects.filter(user=request.user, shopping_list=shopping_list).first()
    point_earned = log.point_earned if log else 0

    return render(request, 'accounts/activity_detail.html', {
        'shopping_list': shopping_list,
        'ingredients': ingredients,
        'point_earned': point_earned,
    })

@login_required
def my_recipes(request):
    recipes = SavedRecipe.objects.filter(user=request.user).order_by('-created_at')
    return render(request, 'accounts/my_recipes.html', {'recipes': recipes})

@login_required
def recipe_detail(request, recipe_id):
    recipe = get_object_or_404(SavedRecipe, id=recipe_id, user=request.user)
    return render(request, 'accounts/recipe_detail.html', {'recipe': recipe})<|MERGE_RESOLUTION|>--- conflicted
+++ resolved
@@ -39,12 +39,7 @@
 @login_required
 def activity_log_view(request):
     user = request.user
-<<<<<<< HEAD
     logs = ActivityLog.objects.filter(user=user, shopping_list__is_done=True).select_related('shopping_list__market').order_by('-visited_at')
-=======
-    logs = ActivityLog.objects.filter(user=user).select_related('shopping_list__market').order_by('-visited_at')
->>>>>>> ef9268d2
-
     # 누적 거리 계산 (거리 = point / 100)
     total_points = logs.aggregate(total=Sum('point_earned'))['total'] or 0
     total_distance_km = total_points / 100
