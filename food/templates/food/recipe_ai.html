{% load static %}
<!DOCTYPE html>
<html lang="en">
<head>
  <meta charset="UTF-8" />
  <meta name="viewport" content="width=device-width, initial-scale=1.0" />
  <link rel="stylesheet" href="{% static 'css/food_recipe_ai.css' %}" />
  <link rel="stylesheet" href="{% static 'style.css' %}" />
  <script src="{% static 'js/food_recipe_ai.js' %}" defer></script>
  <title>Document</title>
</head>
<<<<<<< HEAD
<body>
  <div class="container">
    <div class="box">
      <!-- 상단바 -->
      <div class="status-bar">
        <p>19:20</p>
        <div class="status1">
          <img class="status2" src="{% static 'img/reception.svg' %}" alt="reception" />
          <img class="status2" src="{% static 'img/wifi.svg' %}" alt="wifi" />
          <img class="status2" src="{% static 'img/battery.svg' %}" alt="battery" />
=======
<body data-empty-chat="{% if chat_history|length == 0 %}true{% else %}false{% endif %}">
    <div id="Container">
        <img id="statusBar" src="{% static 'img/iPhone Status bar.png' %}"/>
        <div id="pointBar">
            <a href="{% url 'food:recipe_input' %}">
                <svg xmlns="http://www.w3.org/2000/svg" width="32" height="32" viewBox="0 0 32 32" fill="none">
                    <path d="M20 24L12 16L20 8" stroke="#D9D9D9" stroke-width="2" stroke-linecap="round" stroke-linejoin="round"/>
                </svg>
            </a>
            <div class="userBar">
                <a href="{% url 'food:cart_view' %}" class="basket-container">
                        {% if cart_items_count == 0 %}
                            <img src="{% static 'img/basket.svg' %}" class="basket" alt="basket">
                            <span class="basket-count">{{ cart_items_count }}</span>
                        {% else %}
                            <img src="{% static 'img/basket.svg' %}" class="basket" alt="basket">
                            <span class="basket-count">{{ cart_items_count }}</span>
                        {% endif %}
                </a>
                <a href="{% url 'point:barcode' %}"><img src="{% static 'img/lucide.svg' %}" class="lucide" alt="lucide"></a>
                <a href="{% url 'point:point_home' %}"><div class="pointNum"><p>{{ total_point }}P</p></div></a>
            </div>
>>>>>>> e266ce31
        </div>
      </div>

      <!-- 앱 자체 상단바 -->
      <div class="app-top-bar">
        <a class="top-back" href="{% url 'food:recipe_input' %}" aria-label="뒤로가기">
          <img src="{% static 'img/chevron-left(gray).svg' %}" alt="back" />
        </a>
        <div class="top-point">
          <a href="{% url 'food:cart_view' %}" class="basket-container" aria-label="장바구니">
            <img src="{% static 'img/basket.svg' %}" class="basket" alt="basket">
            <span class="basket-count">{{ cart_items_count }}</span>
          </a>
          <a href="{% url 'point:barcode' %}">
            <img class="point" src="{% static 'img/lucide.svg' %}" alt="point" />
          </a>
          <a href="{% url 'point:point_home' %}">
            <p class="mypoint">{{ total_point|default:"0" }} P</p>
          </a>
        </div>
      </div>

      <main class="app-body">
        <div class="mainMent">
          <div class="userFood">
            <p>{{ user.addr_level3 }} {{ user.nickname }}님,</p>
            <p>어떤 요리를 만드실 건가요?</p>
          </div>
        </div>

        <div id="mainBoard">
          <div class="chatBoard">
            {% for msg in chat_history %}
              {% if msg.role == 'user' %}
                <div class="userMsg"><p>{{ msg.content }}</p></div>
              {% elif msg.role == 'assistant' %}
                <div class="gptMsg"><p>{{ msg.content }}</p></div>
              {% endif %}
            {% endfor %}
          </div>
        </div>
      </main>

      <div id="gptBox">
        <form method="post" class="inputBar">
          {% csrf_token %}
          <input type="text" name="message" placeholder="요리명을 입력해주세요" value="" class="gptInput" />
          <button type="submit" class="rightArrow" aria-label="전송">
            <svg xmlns="http://www.w3.org/2000/svg" width="24" height="24" viewBox="0 0 24 24" fill="none">
              <path d="M12 5L19 12M19 12L12 19M19 12H5" stroke="#ACCE58" stroke-width="2" stroke-linecap="round" stroke-linejoin="round"/>
            </svg>
          </button>
        </form>
      </div>

      {% if latest_recipe %}
        {% if latest_recipe|length > 0 %}
          <form method="get" class="ingredientsGet" action="{% url 'food:recipe_ingredients' %}">
            {% csrf_token %}
            <input type="hidden" name="recipe" value="{{ latest_recipe }}">
            <button type="submit" class="foodBtn">
              '{{ latest_recipe }}' 재료 담기
            </button>
          </form>
        {% endif %}
      {% endif %}

      <!-- 키보드 UI 데모 이미지 (옵션) -->
      <img src="{% static 'img/iOS.png' %}" alt="keyboard" class="keyboard-icon">
    </div>
  </div>
</body>
</html><|MERGE_RESOLUTION|>--- conflicted
+++ resolved
@@ -1,119 +1,140 @@
 {% load static %}
 <!DOCTYPE html>
 <html lang="en">
-<head>
-  <meta charset="UTF-8" />
-  <meta name="viewport" content="width=device-width, initial-scale=1.0" />
-  <link rel="stylesheet" href="{% static 'css/food_recipe_ai.css' %}" />
-  <link rel="stylesheet" href="{% static 'style.css' %}" />
-  <script src="{% static 'js/food_recipe_ai.js' %}" defer></script>
-  <title>Document</title>
-</head>
-<<<<<<< HEAD
-<body>
-  <div class="container">
-    <div class="box">
-      <!-- 상단바 -->
-      <div class="status-bar">
-        <p>19:20</p>
-        <div class="status1">
-          <img class="status2" src="{% static 'img/reception.svg' %}" alt="reception" />
-          <img class="status2" src="{% static 'img/wifi.svg' %}" alt="wifi" />
-          <img class="status2" src="{% static 'img/battery.svg' %}" alt="battery" />
-=======
-<body data-empty-chat="{% if chat_history|length == 0 %}true{% else %}false{% endif %}">
-    <div id="Container">
-        <img id="statusBar" src="{% static 'img/iPhone Status bar.png' %}"/>
-        <div id="pointBar">
-            <a href="{% url 'food:recipe_input' %}">
-                <svg xmlns="http://www.w3.org/2000/svg" width="32" height="32" viewBox="0 0 32 32" fill="none">
-                    <path d="M20 24L12 16L20 8" stroke="#D9D9D9" stroke-width="2" stroke-linecap="round" stroke-linejoin="round"/>
-                </svg>
-            </a>
-            <div class="userBar">
-                <a href="{% url 'food:cart_view' %}" class="basket-container">
-                        {% if cart_items_count == 0 %}
-                            <img src="{% static 'img/basket.svg' %}" class="basket" alt="basket">
-                            <span class="basket-count">{{ cart_items_count }}</span>
-                        {% else %}
-                            <img src="{% static 'img/basket.svg' %}" class="basket" alt="basket">
-                            <span class="basket-count">{{ cart_items_count }}</span>
-                        {% endif %}
-                </a>
-                <a href="{% url 'point:barcode' %}"><img src="{% static 'img/lucide.svg' %}" class="lucide" alt="lucide"></a>
-                <a href="{% url 'point:point_home' %}"><div class="pointNum"><p>{{ total_point }}P</p></div></a>
-            </div>
->>>>>>> e266ce31
-        </div>
-      </div>
-
-      <!-- 앱 자체 상단바 -->
-      <div class="app-top-bar">
-        <a class="top-back" href="{% url 'food:recipe_input' %}" aria-label="뒤로가기">
-          <img src="{% static 'img/chevron-left(gray).svg' %}" alt="back" />
-        </a>
-        <div class="top-point">
-          <a href="{% url 'food:cart_view' %}" class="basket-container" aria-label="장바구니">
-            <img src="{% static 'img/basket.svg' %}" class="basket" alt="basket">
-            <span class="basket-count">{{ cart_items_count }}</span>
-          </a>
-          <a href="{% url 'point:barcode' %}">
-            <img class="point" src="{% static 'img/lucide.svg' %}" alt="point" />
-          </a>
-          <a href="{% url 'point:point_home' %}">
-            <p class="mypoint">{{ total_point|default:"0" }} P</p>
-          </a>
-        </div>
-      </div>
-
-      <main class="app-body">
-        <div class="mainMent">
-          <div class="userFood">
-            <p>{{ user.addr_level3 }} {{ user.nickname }}님,</p>
-            <p>어떤 요리를 만드실 건가요?</p>
+  <head>
+    <meta charset="UTF-8" />
+    <meta name="viewport" content="width=device-width, initial-scale=1.0" />
+    <link rel="stylesheet" href="{% static 'css/food_recipe_ai.css' %}" />
+    <link rel="stylesheet" href="{% static 'style.css' %}" />
+    <script src="{% static 'js/food_recipe_ai.js' %}" defer></script>
+    <title>Document</title>
+  </head>
+  <body>
+    <div class="container">
+      <div class="box">
+        <!-- 상단바 -->
+        <div class="status-bar">
+          <p>19:20</p>
+          <div class="status1">
+            <img
+              class="status2"
+              src="{% static 'img/reception.svg' %}"
+              alt="reception"
+            />
+            <img class="status2" src="{% static 'img/wifi.svg' %}" alt="wifi" />
+            <img
+              class="status2"
+              src="{% static 'img/battery.svg' %}"
+              alt="battery"
+            />
           </div>
         </div>
 
-        <div id="mainBoard">
-          <div class="chatBoard">
-            {% for msg in chat_history %}
-              {% if msg.role == 'user' %}
-                <div class="userMsg"><p>{{ msg.content }}</p></div>
-              {% elif msg.role == 'assistant' %}
-                <div class="gptMsg"><p>{{ msg.content }}</p></div>
-              {% endif %}
-            {% endfor %}
+        <!-- 앱 자체 상단바 -->
+        <div class="app-top-bar">
+          <a
+            class="top-back"
+            href="{% url 'food:recipe_input' %}"
+            aria-label="뒤로가기"
+          >
+            <img src="{% static 'img/chevron-left(gray).svg' %}" alt="back" />
+          </a>
+          <div class="top-point">
+            <a
+              href="{% url 'food:cart_view' %}"
+              class="basket-container"
+              aria-label="장바구니"
+            >
+              <img
+                src="{% static 'img/basket.svg' %}"
+                class="basket"
+                alt="basket"
+              />
+              <span class="basket-count">{{ cart_items_count }}</span>
+            </a>
+            <a href="{% url 'point:barcode' %}">
+              <img
+                class="point"
+                src="{% static 'img/lucide.svg' %}"
+                alt="point"
+              />
+            </a>
+            <a href="{% url 'point:point_home' %}">
+              <p class="mypoint">{{ total_point|default:"0" }} P</p>
+            </a>
           </div>
         </div>
-      </main>
 
-      <div id="gptBox">
-        <form method="post" class="inputBar">
+        <main class="app-body">
+          <div class="mainMent">
+            <div class="userFood">
+              <p>{{ user.addr_level3 }} {{ user.nickname }}님,</p>
+              <p>어떤 요리를 만드실 건가요?</p>
+            </div>
+          </div>
+
+          <div id="mainBoard">
+            <div class="chatBoard">
+              {% for msg in chat_history %} {% if msg.role == 'user' %}
+              <div class="userMsg"><p>{{ msg.content }}</p></div>
+              {% elif msg.role == 'assistant' %}
+              <div class="gptMsg"><p>{{ msg.content }}</p></div>
+              {% endif %} {% endfor %}
+            </div>
+          </div>
+        </main>
+
+        <div id="gptBox">
+          <form method="post" class="inputBar">
+            {% csrf_token %}
+            <input
+              type="text"
+              name="message"
+              placeholder="요리명을 입력해주세요"
+              value=""
+              class="gptInput"
+            />
+            <button type="submit" class="rightArrow" aria-label="전송">
+              <svg
+                xmlns="http://www.w3.org/2000/svg"
+                width="24"
+                height="24"
+                viewBox="0 0 24 24"
+                fill="none"
+              >
+                <path
+                  d="M12 5L19 12M19 12L12 19M19 12H5"
+                  stroke="#ACCE58"
+                  stroke-width="2"
+                  stroke-linecap="round"
+                  stroke-linejoin="round"
+                />
+              </svg>
+            </button>
+          </form>
+        </div>
+
+        {% if latest_recipe %} {% if latest_recipe|length > 0 %}
+        <form
+          method="get"
+          class="ingredientsGet"
+          action="{% url 'food:recipe_ingredients' %}"
+        >
           {% csrf_token %}
-          <input type="text" name="message" placeholder="요리명을 입력해주세요" value="" class="gptInput" />
-          <button type="submit" class="rightArrow" aria-label="전송">
-            <svg xmlns="http://www.w3.org/2000/svg" width="24" height="24" viewBox="0 0 24 24" fill="none">
-              <path d="M12 5L19 12M19 12L12 19M19 12H5" stroke="#ACCE58" stroke-width="2" stroke-linecap="round" stroke-linejoin="round"/>
-            </svg>
+          <input type="hidden" name="recipe" value="{{ latest_recipe }}" />
+          <button type="submit" class="foodBtn">
+            '{{ latest_recipe }}' 재료 담기
           </button>
         </form>
+        {% endif %} {% endif %}
+
+        <!-- 키보드 UI 데모 이미지 (옵션) -->
+        <img
+          src="{% static 'img/iOS.png' %}"
+          alt="keyboard"
+          class="keyboard-icon"
+        />
       </div>
-
-      {% if latest_recipe %}
-        {% if latest_recipe|length > 0 %}
-          <form method="get" class="ingredientsGet" action="{% url 'food:recipe_ingredients' %}">
-            {% csrf_token %}
-            <input type="hidden" name="recipe" value="{{ latest_recipe }}">
-            <button type="submit" class="foodBtn">
-              '{{ latest_recipe }}' 재료 담기
-            </button>
-          </form>
-        {% endif %}
-      {% endif %}
-
-      <!-- 키보드 UI 데모 이미지 (옵션) -->
-      <img src="{% static 'img/iOS.png' %}" alt="keyboard" class="keyboard-icon">
     </div>
-  </div>
-</body>
+  </body>
 </html>