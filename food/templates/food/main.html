--- conflicted
+++ resolved
@@ -7,7 +7,6 @@
     <form action="{% url 'food:recipe_input' %}" method="get">
         <button type="submit">요리를 할거야</button>
     </form>
-<<<<<<< HEAD
 
     <form action="{% url 'food:ingredient_input' %}" method="get">
         <button type="submit">식재료를 고를거야</button>   
@@ -41,20 +40,4 @@
         <a href="{% url 'accounts:activity_log' %}">내 활동</a> |
         <a href="{% url 'point:point_home' %}">포인트</a>
         <br><br><br>
-        <a href="{% url 'accounts:logout' %}">[로그아웃]</a>
-
-
-=======
-    <form action="{% url 'food:ingredient_input' %}" method="get">
-        <button type="submit">식재료를 고를거야</button>
-    </form>
-
-    <a href="{% url 'accounts:activity_log' %}">내 활동</a> <br>
-    <a href="{% url 'point:point_home' %}">내 포인트</a> <br>
-    <a href="{% url 'accounts:logout' %}">로그아웃</a>
->>>>>>> ef9268d2
-{% else %}
-    <p>로그인 해주세요.</p>
-    <a href="{% url 'accounts:login' %}">로그인</a> |
-    <a href="{% url 'accounts:signup' %}">회원가입</a>
-{% endif %}+        <a href="{% url 'accounts:logout' %}">[로그아웃]</a>