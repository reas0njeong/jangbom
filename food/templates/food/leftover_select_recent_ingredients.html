{% load static %}
<!DOCTYPE html>
<html lang="en">
<head>
  <meta charset="UTF-8">
  <meta name="viewport" content="width=device-width, initial-scale=1.0">
  <link rel="stylesheet" href="{% static 'css/food_leftover_select_recent_ingredients.css' %}" />
  <link rel="stylesheet" href="{% static 'style.css' %}" />
  <script src="{% static 'js/food_leftover_select_recent_ingredients.js' %}" defer></script>
  <title>Document</title>
</head>
<body>
  <div class="container">
    <div class="box">
      <!-- 상단바 -->
      <div class="status-bar">
        <p>19:20</p>
        <div class="status1">
          <img class="status2" src="{% static 'img/reception.svg' %}" alt="reception" />
          <img class="status2" src="{% static 'img/wifi.svg' %}" alt="wifi" />
          <img class="status2" src="{% static 'img/battery.svg' %}" alt="battery" />
        </div>
      </div>

      <!-- 앱 자체 상단바 -->
      <div class="app-top-bar">
        <a class="top-back" href="{% url 'food:recipe_input' %}" aria-label="뒤로가기">
          <img src="{% static 'img/chevron-left(gray).svg' %}" alt="back" />
        </a>
        <div class="top-point">
          <a href="{% url 'food:cart_view' %}" class="basket-container" aria-label="장바구니">
            <img src="{% static 'img/basket.svg' %}" class="basket" alt="basket">
            <span class="basket-count">{{ cart_items_count }}</span>
          </a>
          <a href="{% url 'point:barcode' %}">
            <img class="point" src="{% static 'img/lucide.svg' %}" alt="point" />
          </a>
          <a href="{% url 'point:point_home' %}">
            <p class="mypoint">{{ total_point|default:"0" }} P</p>
          </a>
        </div>
      </div>

      <main class="app-body">
        <div class="mainMent">
          <div class="text1">최근 구매한 식재료 목록</div>
          <div class="text2">
            오늘 요리할 남은 식재료를 3개 이내로 선택해주세요<br>
            활용 가능한 요리법을 알려드릴게요!
          </div>
        </div>

        <div id="mainBoard">
          <form method="post" id="ingredientForm">
            {% csrf_token %}

<<<<<<< HEAD
            <div id="basicBox">
              <div class="basicCheckBox">
                {% for si in recent_ingredients %}
                  <input type="checkbox" id="basic_{{ forloop.counter }}" name="ingredient_ids" value="{{ si.ingredient.id }}" hidden>
                  <label for="basic_{{ forloop.counter }}" class="ingredient-btn">{{ si.ingredient.name }}</label>
                {% empty %}
                  <p class="empty-log">장바구니에 재료가 없습니다</p>
                {% endfor %}
              </div>
            </div>

            <div id="extraBox">
              <p>직접 추가한 재료</p>
              <div class="extraCheckBox">
                {% for ing in extra_ingredients %}
                  <input type="checkbox" id="extra_{{ forloop.counter }}" name="ingredient_ids" value="{{ ing.id }}" hidden>
                  <label for="extra_{{ forloop.counter }}" class="ingredient-btn">{{ ing.name }}</label>
                {% empty %}
                  <p class="empty-log">직접 추가한 재료가 없습니다</p>
                {% endfor %}
              </div>
            </div>
          </form>
=======
                <div id="extraBox">
                    <p>직접 추가한 재료</p>
                    <div class="extraCheckBox">
                        {% for ing in extra_ingredients %}
                            <input type="checkbox" id="extra_{{ forloop.counter }}" name="ingredient_ids" value="{{ ing.id }}"  hidden>

                            <label for="extra_{{ forloop.counter }}" class="ingredient-btn"> {{ ing.name }}</label>
                        {% empty %}
                            <p class="empty-log">직접 추가한 재료가 없습니다</p>
                        {% endfor %}
                    </div>
                </div>


            </form>
>>>>>>> e266ce31
        </div>
      </main>

      <div class="add-mat">
        <div class="add-mat-item">
          <form action="{% url 'food:leftover_extra_ingredient_search' %}" method="get" class="userPick">
            <button type="submit" class="btn">재료 직접 담기</button>
          </form>
          <button type="submit" form="ingredientForm" class="nextBtn">다음</button>
        </div>
      </div>
    </div>
  </div>
</body>
</html><|MERGE_RESOLUTION|>--- conflicted
+++ resolved
@@ -1,112 +1,150 @@
 {% load static %}
 <!DOCTYPE html>
 <html lang="en">
-<head>
-  <meta charset="UTF-8">
-  <meta name="viewport" content="width=device-width, initial-scale=1.0">
-  <link rel="stylesheet" href="{% static 'css/food_leftover_select_recent_ingredients.css' %}" />
-  <link rel="stylesheet" href="{% static 'style.css' %}" />
-  <script src="{% static 'js/food_leftover_select_recent_ingredients.js' %}" defer></script>
-  <title>Document</title>
-</head>
-<body>
-  <div class="container">
-    <div class="box">
-      <!-- 상단바 -->
-      <div class="status-bar">
-        <p>19:20</p>
-        <div class="status1">
-          <img class="status2" src="{% static 'img/reception.svg' %}" alt="reception" />
-          <img class="status2" src="{% static 'img/wifi.svg' %}" alt="wifi" />
-          <img class="status2" src="{% static 'img/battery.svg' %}" alt="battery" />
-        </div>
-      </div>
-
-      <!-- 앱 자체 상단바 -->
-      <div class="app-top-bar">
-        <a class="top-back" href="{% url 'food:recipe_input' %}" aria-label="뒤로가기">
-          <img src="{% static 'img/chevron-left(gray).svg' %}" alt="back" />
-        </a>
-        <div class="top-point">
-          <a href="{% url 'food:cart_view' %}" class="basket-container" aria-label="장바구니">
-            <img src="{% static 'img/basket.svg' %}" class="basket" alt="basket">
-            <span class="basket-count">{{ cart_items_count }}</span>
-          </a>
-          <a href="{% url 'point:barcode' %}">
-            <img class="point" src="{% static 'img/lucide.svg' %}" alt="point" />
-          </a>
-          <a href="{% url 'point:point_home' %}">
-            <p class="mypoint">{{ total_point|default:"0" }} P</p>
-          </a>
-        </div>
-      </div>
-
-      <main class="app-body">
-        <div class="mainMent">
-          <div class="text1">최근 구매한 식재료 목록</div>
-          <div class="text2">
-            오늘 요리할 남은 식재료를 3개 이내로 선택해주세요<br>
-            활용 가능한 요리법을 알려드릴게요!
+  <head>
+    <meta charset="UTF-8" />
+    <meta name="viewport" content="width=device-width, initial-scale=1.0" />
+    <link
+      rel="stylesheet"
+      href="{% static 'css/food_leftover_select_recent_ingredients.css' %}"
+    />
+    <link rel="stylesheet" href="{% static 'style.css' %}" />
+    <script
+      src="{% static 'js/food_leftover_select_recent_ingredients.js' %}"
+      defer
+    ></script>
+    <title>Document</title>
+  </head>
+  <body>
+    <div class="container">
+      <div class="box">
+        <!-- 상단바 -->
+        <div class="status-bar">
+          <p>19:20</p>
+          <div class="status1">
+            <img
+              class="status2"
+              src="{% static 'img/reception.svg' %}"
+              alt="reception"
+            />
+            <img class="status2" src="{% static 'img/wifi.svg' %}" alt="wifi" />
+            <img
+              class="status2"
+              src="{% static 'img/battery.svg' %}"
+              alt="battery"
+            />
           </div>
         </div>
 
-        <div id="mainBoard">
-          <form method="post" id="ingredientForm">
-            {% csrf_token %}
+        <!-- 앱 자체 상단바 -->
+        <div class="app-top-bar">
+          <a
+            class="top-back"
+            href="{% url 'food:recipe_input' %}"
+            aria-label="뒤로가기"
+          >
+            <img src="{% static 'img/chevron-left(gray).svg' %}" alt="back" />
+          </a>
+          <div class="top-point">
+            <a
+              href="{% url 'food:cart_view' %}"
+              class="basket-container"
+              aria-label="장바구니"
+            >
+              <img
+                src="{% static 'img/basket.svg' %}"
+                class="basket"
+                alt="basket"
+              />
+              <span class="basket-count">{{ cart_items_count }}</span>
+            </a>
+            <a href="{% url 'point:barcode' %}">
+              <img
+                class="point"
+                src="{% static 'img/lucide.svg' %}"
+                alt="point"
+              />
+            </a>
+            <a href="{% url 'point:point_home' %}">
+              <p class="mypoint">{{ total_point|default:"0" }} P</p>
+            </a>
+          </div>
+        </div>
 
-<<<<<<< HEAD
-            <div id="basicBox">
-              <div class="basicCheckBox">
-                {% for si in recent_ingredients %}
-                  <input type="checkbox" id="basic_{{ forloop.counter }}" name="ingredient_ids" value="{{ si.ingredient.id }}" hidden>
-                  <label for="basic_{{ forloop.counter }}" class="ingredient-btn">{{ si.ingredient.name }}</label>
-                {% empty %}
+        <main class="app-body">
+          <div class="mainMent">
+            <div class="text1">최근 구매한 식재료 목록</div>
+            <div class="text2">
+              오늘 요리할 남은 식재료를 3개 이내로 선택해주세요<br />
+              활용 가능한 요리법을 알려드릴게요!
+            </div>
+          </div>
+
+          <div id="mainBoard">
+            <form method="post" id="ingredientForm">
+              {% csrf_token %}
+
+              <div id="basicBox">
+                <div class="basicCheckBox">
+                  {% for si in recent_ingredients %}
+                  <input
+                    type="checkbox"
+                    id="basic_{{ forloop.counter }}"
+                    name="ingredient_ids"
+                    value="{{ si.ingredient.id }}"
+                    hidden
+                  />
+                  <label
+                    for="basic_{{ forloop.counter }}"
+                    class="ingredient-btn"
+                    >{{ si.ingredient.name }}</label
+                  >
+                  {% empty %}
                   <p class="empty-log">장바구니에 재료가 없습니다</p>
-                {% endfor %}
+                  {% endfor %}
+                </div>
               </div>
-            </div>
 
-            <div id="extraBox">
-              <p>직접 추가한 재료</p>
-              <div class="extraCheckBox">
-                {% for ing in extra_ingredients %}
-                  <input type="checkbox" id="extra_{{ forloop.counter }}" name="ingredient_ids" value="{{ ing.id }}" hidden>
-                  <label for="extra_{{ forloop.counter }}" class="ingredient-btn">{{ ing.name }}</label>
-                {% empty %}
+              <div id="extraBox">
+                <p>직접 추가한 재료</p>
+                <div class="extraCheckBox">
+                  {% for ing in extra_ingredients %}
+                  <input
+                    type="checkbox"
+                    id="extra_{{ forloop.counter }}"
+                    name="ingredient_ids"
+                    value="{{ ing.id }}"
+                    hidden
+                  />
+                  <label
+                    for="extra_{{ forloop.counter }}"
+                    class="ingredient-btn"
+                    >{{ ing.name }}</label
+                  >
+                  {% empty %}
                   <p class="empty-log">직접 추가한 재료가 없습니다</p>
-                {% endfor %}
+                  {% endfor %}
+                </div>
               </div>
-            </div>
-          </form>
-=======
-                <div id="extraBox">
-                    <p>직접 추가한 재료</p>
-                    <div class="extraCheckBox">
-                        {% for ing in extra_ingredients %}
-                            <input type="checkbox" id="extra_{{ forloop.counter }}" name="ingredient_ids" value="{{ ing.id }}"  hidden>
+            </form>
+          </div>
+        </main>
 
-                            <label for="extra_{{ forloop.counter }}" class="ingredient-btn"> {{ ing.name }}</label>
-                        {% empty %}
-                            <p class="empty-log">직접 추가한 재료가 없습니다</p>
-                        {% endfor %}
-                    </div>
-                </div>
-
-
+        <div class="add-mat">
+          <div class="add-mat-item">
+            <form
+              action="{% url 'food:leftover_extra_ingredient_search' %}"
+              method="get"
+              class="userPick"
+            >
+              <button type="submit" class="btn">재료 직접 담기</button>
             </form>
->>>>>>> e266ce31
-        </div>
-      </main>
-
-      <div class="add-mat">
-        <div class="add-mat-item">
-          <form action="{% url 'food:leftover_extra_ingredient_search' %}" method="get" class="userPick">
-            <button type="submit" class="btn">재료 직접 담기</button>
-          </form>
-          <button type="submit" form="ingredientForm" class="nextBtn">다음</button>
+            <button type="submit" form="ingredientForm" class="nextBtn">
+              다음
+            </button>
+          </div>
         </div>
       </div>
     </div>
-  </div>
-</body>
+  </body>
 </html>