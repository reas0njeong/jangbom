--- conflicted
+++ resolved
@@ -10,7 +10,6 @@
 <form method="post">
     {% csrf_token %}
 
-<<<<<<< HEAD
     <h3>최근 장바구니 재료</h3>
     {% for si in recent_ingredients %}
         <label>
@@ -46,21 +45,6 @@
 <!-- leftover 전용 검색 화면으로 이동 -->
 <form action="{% url 'food:leftover_extra_ingredient_search' %}" method="get" style="display:inline;">
     <button type="submit" class="btn">직접 추가하기</button>
-</form>
-=======
-    {% if ingredients %}
-        <div>
-            {% for item in ingredients %}
-            <label style="display:block; margin:4px 0;">
-                <input type="checkbox" name="ingredient_ids" value="{{ item.ingredient.id }}">
-                {{ item.ingredient.name }}
-            </label>
-            {% endfor %}
-        </div>
-        <button type="submit">선택 완료</button>
-    {% else %}
-        <p>장바구니에 재료가 없습니다.</p>
-    {% endif %}
 </form> -->
 
 {% load static %}
@@ -136,5 +120,4 @@
         </div>
     </div>
 </body>
-</html>
->>>>>>> 1ac8c1cf
+</html>